--- conflicted
+++ resolved
@@ -220,8 +220,4 @@
 .column-margin.column-container p {
   margin-bottom: 0;
   font-size: 0.8rem; /* 脚注字体大小 */
-<<<<<<< HEAD
-}
-=======
-}
->>>>>>> 64697436
+}