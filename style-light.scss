/* =====================================================================
   style-light.scss — "Digital Garden" (Cosmo Enhanced)
   基于 Cosmo 主题，复刻暖色书卷感。
   已优化：字体黑度、笔画厚度、导航栏间距、圆角质感。
   ===================================================================== */

/*-- scss:defaults --*/

/* --- 1. 核心品牌色 (Brand Colors) --- */
/* 覆盖 Cosmo 默认的蓝色，统一为“焦糖色/大地色” */
$primary:       #9E7140; /* 按钮、搜索框聚焦色 */
$body-bg:       #FFFCF9; /* 背景：暖白 */

/* [核心优化] 正文颜色：使用极深的暖炭色 (近乎纯黑) */
/* 解决“颜色太浅”的问题，比纯黑 #000 稍微护眼，但视觉上足够黑 */
$body-color:    #151210; 

/* --- 2. 链接与高亮 --- */
$link-color:       #9E7140;
$link-hover-color: #7A4D20;
$mark-bg:          #FDEFD9; /* 柔和的黄色高亮 */

/* --- 3. 导航栏 (Navbar) --- */
$navbar-bg:         #F5E6DA; /* 浅咖色背景 */
$navbar-fg:         #201c19; /* 导航文字：深褐色 */
$navbar-brand-color:#201c19;

/* --- 4. 组件配色 --- */
/* 分页按钮 */
$pagination-color:               #3F2D20;
$pagination-hover-bg:            #A87D5D;
$pagination-active-bg:           #9E7140;
$pagination-active-border-color: #9E7140;
$pagination-border-color:        rgba(158, 113, 64, 0.2);

/* --- 5. 形状与质感 --- */
/* 让 Cosmo 的直角稍微圆润一点，接近 Zephyr 的风格 */
$border-radius:      0.4rem; 
$btn-border-radius:  0.4rem;

/* --- 6. 字体栈 (Font Stack) --- */
$font-family-sans-serif: 'Inter', 'Noto Sans SC', system-ui, -apple-system, sans-serif;
$font-family-serif:      'Noto Serif SC', 'Songti SC', 'Georgia', serif;


/*-- scss:rules --*/

/* =====================================================================
   A. 字体排版 (Typography) - 解决“细、浅”的核心
   ===================================================================== */

/* 正文系统 */
p {
  font-family: $font-family-serif;
  
  /* [优化 1] 颜色强制加深 */
  color: $body-color !important;
  
  /* [优化 2] 提升字重 (关键) */
  /* 使用 Noto Serif SC 的 Medium (500) 字重，彻底解决宋体在屏幕上发虚、太细的问题 */
  font-weight: 500; 
  
  /* [优化 3] 渲染模式 */
  /* Auto 模式通常比 Antialiased 看起来更饱满 */
  -webkit-font-smoothing: auto;
  -moz-osx-font-smoothing: auto;

  /* 排版细节 */
  font-size: 1rem;     /* 字号加大，更易读 */
  line-height: 1.8;      /* 大行高，增加呼吸感 */
  margin-bottom: 1.5rem;
  text-align: justify;   /* 两端对齐，像印刷品一样整齐 */
}

/* 标题系统 */
h1, h2, h3, h4, h5, h6, .title {
  font-family: $font-family-sans-serif;
  color: #000000 !important; /* 标题保持纯黑，拉开层次 */
  font-weight: 700; 
  letter-spacing: -0.02em;   /* 标题紧凑一点更现代 */
}

/* 强调文字 */
strong, b {
  font-family: $font-family-sans-serif; /* 重点内容改用黑体 */
  font-weight: 700;
  color: #7A4D20; /* 用深焦糖色标记重点 */
}
<<<<<<< HEAD
p {
  font-family: 'Noto Serif SC', 'Songti SC', serif;
  font-size: 1rem;         /* 可选：指定字体大小 */
  line-height: 1.6;        /* 稍大一点更适合中文阅读 */
  color: #000000;          /* 或保持你已有的 black */
=======

/* 选区颜色 */
::selection {
  background: #9E7140;
  color: #fff;
}

/* =====================================================================
   B. 导航栏 (Navbar) - 复刻 Quarto.org 布局
   ===================================================================== */

.navbar {
  padding-top: 0.8rem;
  padding-bottom: 0.8rem;
  border-bottom: 1px solid rgba(0,0,0,0.05); /* 极淡的分割线 */
}

/* 链接文字 */
.navbar-nav .nav-link {
  font-family: $font-family-sans-serif;
  font-weight: 500;
  color: $navbar-fg !important;
  /* 强制收紧左右间距，让图标紧凑 */
  padding-left: 0.6rem !important;
  padding-right: 0.6rem !important;
}

/* 悬停效果 */
.navbar-nav .nav-link:hover {
  color: #9E7140 !important;
  opacity: 1; /* 防止透明度变化导致闪烁 */
}

/* 图标对齐 */
.navbar-nav .bi {
  font-size: 1.2rem;
  vertical-align: -0.15em;
}

/* =====================================================================
   C. UI 组件微调
   ===================================================================== */

/* 代码块 */
pre {
  background-color: #f8f5f2; /* 极淡的暖灰背景 */
  border: 1px solid #eaddd3; /* 暖色边框 */
  border-radius: 6px;
  color: #333;
}

/* 行内代码 */
:not(pre) > code {
  background-color: rgba(158, 113, 64, 0.1); /* 淡焦糖底色 */
  color: #8c531b; /* 深焦糖字色 */
  padding: 0.1rem 0.3rem;
  border-radius: 4px;
}

/* 引用块 */
blockquote {
  border-left: 4px solid #9E7140;
  background-color: #FFF8F0; /* 极淡橙背景 */
  padding: 0.8rem 1.2rem;
  color: #5c4b37;
  font-style: italic;
  border-radius: 0 4px 4px 0;
}

/* 表格 */
.table {
  color: $body-color;
}
thead th {
  border-bottom: 2px solid #9E7140;
  color: #000;
}

/* 分页按钮微调 */
.page-link {
  border: none; /* 去掉边框，更极简 */
  margin: 0 2px;
  border-radius: 4px;
>>>>>>> 2a7c2ee0
}

.column-margin.column-container p {
  margin-bottom: 0;
  font-size: 0.8rem; /* 脚注字体大小 */
}<|MERGE_RESOLUTION|>--- conflicted
+++ resolved
@@ -86,13 +86,6 @@
   font-weight: 700;
   color: #7A4D20; /* 用深焦糖色标记重点 */
 }
-<<<<<<< HEAD
-p {
-  font-family: 'Noto Serif SC', 'Songti SC', serif;
-  font-size: 1rem;         /* 可选：指定字体大小 */
-  line-height: 1.6;        /* 稍大一点更适合中文阅读 */
-  color: #000000;          /* 或保持你已有的 black */
-=======
 
 /* 选区颜色 */
 ::selection {
@@ -176,7 +169,11 @@
   border: none; /* 去掉边框，更极简 */
   margin: 0 2px;
   border-radius: 4px;
->>>>>>> 2a7c2ee0
+}
+
+.column-margin.column-container p {
+  margin-bottom: 0;
+  font-size: 0.8rem; /* 脚注字体大小 */
 }
 
 .column-margin.column-container p {
